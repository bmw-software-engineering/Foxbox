// SPDX-FileCopyrightText: Copyright (C) 2023-2024 Bayerische Motoren Werke Aktiengesellschaft (BMW AG)<lichtblick@bmwgroup.com>
// SPDX-License-Identifier: MPL-2.0

// This Source Code Form is subject to the terms of the Mozilla Public
// License, v2.0. If a copy of the MPL was not distributed with this
// file, You can obtain one at http://mozilla.org/MPL/2.0/

<<<<<<< HEAD
import { toNanoSec } from "@foxglove/rostime";
import { ModelPrimitive, SceneEntity } from "@foxglove/schemas";
import * as THREE from "three";

import { crc32 } from "@lichtblick/crc";
=======
import { crc32 } from "@foxglove/crc";
import { ModelPrimitive, SceneEntity } from "@foxglove/schemas";
import * as THREE from "three";

import { toNanoSec } from "@lichtblick/rostime";
>>>>>>> 7973a3e8

import { RenderablePrimitive } from "./RenderablePrimitive";
import type { IRenderer } from "../../IRenderer";
import { EDGE_LINE_SEGMENTS_NAME, LoadedModel } from "../../ModelCache";
import { makeRgba, rgbToThreeColor, stringToRgba } from "../../color";
import { disposeMeshesRecursive } from "../../dispose";
import { LayerSettingsEntity } from "../../settings";
import { removeLights, replaceMaterials } from "../models";

const tempRgba = makeRgba();

const MODEL_FETCH_FAILED = "MODEL_FETCH_FAILED";

type RenderableModel = {
  /** Material used to override the model's colors when embedded_materials is false */
  material?: THREE.MeshStandardMaterial;
  /** Model wrapped in a Group to allow setting the group's position/orientation/scale without affecting the model */
  model: THREE.Group;
  /** Reference to the original model before modification so it can be re-cloned if necessary. */
  cachedModel: LoadedModel;
  /** Reference to the original message for checking whether this renderable can be reused */
  primitive: ModelPrimitive;
};

function byteArraysEqual(a: Uint8Array, b: Uint8Array): boolean {
  if (a.length !== b.length) {
    return false;
  }
  for (let i = 0; i < a.length; i++) {
    if (a[i] !== b[i]) {
      return false;
    }
  }
  return true;
}

export class RenderableModels extends RenderablePrimitive {
  /** Renderables loaded from embedded data */
  #renderablesByDataCrc = new Map<number, RenderableModel[]>();
  /** Renderables loaded from URLs */
  #renderablesByUrl = new Map<string, RenderableModel[]>();
  #updateCount = 0;

  public constructor(renderer: IRenderer) {
    super("", renderer);
  }

  /**
   * Creates a new renderable for the given primitive
   * @param primitive Primitive to instantiate renderable with
   * @param getURL Called to retrieve the URL that should be used to load the primitive
   * @param revokeURL Called with the URL returned by getURL after loading is complete
   */
  async #createRenderable(
    primitive: ModelPrimitive,
    getURL: (_: ModelPrimitive) => string,
    revokeURL: (_: string) => void,
  ): Promise<RenderableModel | undefined> {
    const url = getURL(primitive);
    let renderable: RenderableModel | undefined;
    try {
      // Load the model if necessary
      const cachedModel = await this.#loadCachedModel(url, {
        overrideMediaType: primitive.media_type.length > 0 ? primitive.media_type : undefined,
      });
      if (cachedModel) {
        renderable = { model: cloneAndPrepareModel(cachedModel), cachedModel, primitive };
      }
    } finally {
      revokeURL(url);
    }
    return renderable;
  }

  /**
   * Uses matching function to find, remove and return the first renderable from the list that matches
   * @param renderables - (MUTABLE) list of RenderableModel objects
   * @param primitivesMatch - Comparison function that returns true if the two primitives are a match
   * @param primitive - Primitive to match against
   * @returns - matching renderable if found, otherwise undefined
   */
  #removeMatchFromList(
    renderables: RenderableModel[] | undefined,
    isMatch: (model: ModelPrimitive) => boolean,
  ) {
    if (renderables) {
      const idx = renderables.findIndex((prev) => isMatch(prev.primitive));
      if (idx >= 0) {
        // remove from previous renderables so that it doesn't get disposed
        return renderables.splice(idx, 1)[0]!;
      }
    }
    return undefined;
  }

  /**
   * Updates renderables to reflect a new list of primitives
   * @param models - list of ModelPrimitive objects to show in the next update
   */
  #updateModels(models: ModelPrimitive[]) {
    const originalUpdateCount = ++this.#updateCount;

    const prevRenderablesByUrl = this.#renderablesByUrl;
    this.#renderablesByUrl = new Map();

    const prevRenderablesByDataCrc = this.#renderablesByDataCrc;
    this.#renderablesByDataCrc = new Map();

    const modelsToLoad: ModelPrimitive[] = [];

    // iterate over new primitives and update existing renderables
    // add primitives that don't have models yet to modelsToLoad
    for (const primitive of models) {
      let prevRenderables: RenderableModel[] | undefined;
      let newRenderables: RenderableModel[] | undefined;
      let renderable: RenderableModel | undefined;
      if (primitive.url.length === 0) {
        const dataCrc = crc32(primitive.data);
        prevRenderables = prevRenderablesByDataCrc.get(dataCrc);
        newRenderables = this.#renderablesByDataCrc.get(dataCrc);
        if (!newRenderables) {
          newRenderables = [];
          this.#renderablesByDataCrc.set(dataCrc, newRenderables);
        }
        renderable = this.#removeMatchFromList(prevRenderables, (model) =>
          dataPrimitivesMatch(model, primitive),
        );
      } else {
        prevRenderables = prevRenderablesByUrl.get(primitive.url);
        newRenderables = this.#renderablesByUrl.get(primitive.url);
        if (!newRenderables) {
          newRenderables = [];
          this.#renderablesByUrl.set(primitive.url, newRenderables);
        }
        renderable = this.#removeMatchFromList(prevRenderables, (model) =>
          urlPrimitivesMatch(model, primitive),
        );
      }
      // renderable not found in prevRenderables
      if (renderable) {
        this.#updateModel(renderable, primitive);
        newRenderables.push(renderable);
        this.add(renderable.model);
      } else {
        modelsToLoad.push(primitive);
      }
    }

    Promise.all(
      modelsToLoad.map(async (primitive) => {
        let newRenderables: RenderableModel[] | undefined;
        let renderable: RenderableModel | undefined;
        if (primitive.url.length === 0) {
          const dataCrc = crc32(primitive.data);
          // this should always resolve because it was created in the loop above
          newRenderables = this.#renderablesByDataCrc.get(dataCrc)!;
          try {
            renderable = await this.#createRenderable(
              primitive,
              (model) => URL.createObjectURL(new Blob([model.data], { type: model.media_type })),
              (url) => {
                URL.revokeObjectURL(url);
              },
            );
          } catch (err) {
            this.renderer.settings.errors.add(
              this.userData.settingsPath,
              MODEL_FETCH_FAILED,
              `Unhandled error loading model from ${primitive.data.byteLength}-byte data: ${err.message}`,
            );
          }
        } else {
          // this should always resolve because it was created in the loop above
          newRenderables = this.#renderablesByUrl.get(primitive.url)!;
          try {
            renderable = await this.#createRenderable(
              primitive,
              (model) => model.url,
              (_url) => {},
            );
          } catch (err) {
            this.renderer.settings.errors.add(
              this.userData.settingsPath,
              MODEL_FETCH_FAILED,
              `Unhandled error loading model from "${primitive.url}": ${err.message}`,
            );
          }
        }

        if (originalUpdateCount !== this.#updateCount) {
          // another update has come in, bail before doing any mutations
          return;
        }
        if (renderable) {
          this.#updateModel(renderable, primitive);
          newRenderables.push(renderable);
          this.add(renderable.model);

          // Render a new frame now that the model is loaded
          this.renderer.queueAnimationFrame();
        }
      }),
    )
      .then(() => {
        // Remove any mesh fetch error message since loading was successful
        this.renderer.settings.errors.remove(this.userData.settingsPath, MODEL_FETCH_FAILED);
      })
      .catch(console.error)
      .finally(() => {
        // update for new models
        this.#updateOutlineVisibility();
      });
    // Only unused models should be left in the `prevRenderables` lists after
    // using this.#removeMatchFromList() above
    for (const renderables of prevRenderablesByUrl.values()) {
      for (const renderable of renderables) {
        renderable.model.removeFromParent();
        this.#disposeModel(renderable);
      }
    }
    for (const renderables of prevRenderablesByDataCrc.values()) {
      for (const renderable of renderables) {
        renderable.model.removeFromParent();
        this.#disposeModel(renderable);
      }
    }

    // Necessary to have this twice because we want old models be synced with outline settings before the new models load
    // update for existing models that haven't changed
    this.#updateOutlineVisibility();
  }

  public override dispose(): void {
    for (const renderables of this.#renderablesByUrl.values()) {
      for (const renderable of renderables) {
        this.#disposeModel(renderable);
      }
    }
    this.#renderablesByUrl.clear();

    for (const renderables of this.#renderablesByDataCrc.values()) {
      for (const renderable of renderables) {
        this.#disposeModel(renderable);
      }
    }
    this.#renderablesByDataCrc.clear();
  }

  public override update(
    topic: string | undefined,
    entity: SceneEntity | undefined,
    settings: LayerSettingsEntity,
    receiveTime: bigint,
  ): void {
    super.update(topic, entity, settings, receiveTime);
    if (entity) {
      const lifetimeNs = toNanoSec(entity.lifetime);
      this.userData.expiresAt = lifetimeNs === 0n ? undefined : receiveTime + lifetimeNs;
      this.#updateModels(entity.models);
    }
  }

  public updateSettings(settings: LayerSettingsEntity): void {
    this.update(this.userData.topic, this.userData.entity, settings, this.userData.receiveTime);
  }

  #updateOutlineVisibility(): void {
    const showOutlines = this.getSettings()?.showOutlines ?? true;
    this.traverse((lineSegments) => {
      // Want to avoid picking up the LineSegments from the model itself
      // only update line segments that we've added with the special name
      if (
        lineSegments instanceof THREE.LineSegments &&
        lineSegments.name === EDGE_LINE_SEGMENTS_NAME
      ) {
        lineSegments.visible = showOutlines;
      }
    });
  }

  async #loadCachedModel(
    url: string,
    opts: { overrideMediaType?: string },
  ): Promise<LoadedModel | undefined> {
    const cachedModel = await this.renderer.modelCache.load(
      url,
      { overrideMediaType: opts.overrideMediaType },
      (err) => {
        this.renderer.settings.errors.add(
          this.userData.settingsPath,
          MODEL_FETCH_FAILED,
          `Error loading model from "${url}": ${err.message}`,
        );
      },
    );

    if (!cachedModel) {
      if (!this.renderer.settings.errors.hasError(this.userData.settingsPath, MODEL_FETCH_FAILED)) {
        this.renderer.settings.errors.add(
          this.userData.settingsPath,
          MODEL_FETCH_FAILED,
          `Failed to load model from "${url}"`,
        );
      }
      return undefined;
    }

    return cachedModel;
  }

  #updateModel(renderable: RenderableModel, primitive: ModelPrimitive) {
    const overrideColor = this.userData.settings.color
      ? stringToRgba(tempRgba, this.userData.settings.color)
      : primitive.override_color
        ? primitive.color
        : undefined;
    if (overrideColor) {
      if (!renderable.material) {
        renderable.material = new THREE.MeshStandardMaterial({
          metalness: 0,
          roughness: 1,
          dithering: true,
        });
        replaceMaterials(renderable.model, renderable.material);
      }
      rgbToThreeColor(renderable.material.color, overrideColor);
      const transparent = overrideColor.a < 1;
      renderable.material.opacity = overrideColor.a;
      renderable.material.transparent = transparent;
      renderable.material.depthWrite = !transparent;
      renderable.material.needsUpdate = true;
    } else if (renderable.material) {
      // We already discarded the original materials, need to re-clone them from the original model
      renderable.model = cloneAndPrepareModel(renderable.cachedModel);
      renderable.material = undefined;
    }

    renderable.model.scale.set(primitive.scale.x, primitive.scale.y, primitive.scale.z);
    renderable.model.position.set(
      primitive.pose.position.x,
      primitive.pose.position.y,
      primitive.pose.position.z,
    );
    renderable.model.quaternion.set(
      primitive.pose.orientation.x,
      primitive.pose.orientation.y,
      primitive.pose.orientation.z,
      primitive.pose.orientation.w,
    );
  }

  #disposeModel(renderable: RenderableModel) {
    renderable.material?.dispose();
    disposeMeshesRecursive(renderable.model);
    disposeMeshesRecursive(renderable.cachedModel);
  }
}

function cloneAndPrepareModel(cachedModel: LoadedModel) {
  const model = cachedModel.clone(true);
  removeLights(model);
  return new THREE.Group().add(model);
}

/** Used to check that data primitives are using the same model data */
const dataPrimitivesMatch = (model1: ModelPrimitive, model2: ModelPrimitive) =>
  model1.media_type === model2.media_type && byteArraysEqual(model1.data, model2.data);

/** Used to check that url-data primitives are using the same model data */
const urlPrimitivesMatch = (model1: ModelPrimitive, model2: ModelPrimitive) =>
  model1.url === model2.url && model1.media_type === model2.media_type;<|MERGE_RESOLUTION|>--- conflicted
+++ resolved
@@ -5,19 +5,11 @@
 // License, v2.0. If a copy of the MPL was not distributed with this
 // file, You can obtain one at http://mozilla.org/MPL/2.0/
 
-<<<<<<< HEAD
-import { toNanoSec } from "@foxglove/rostime";
 import { ModelPrimitive, SceneEntity } from "@foxglove/schemas";
 import * as THREE from "three";
 
 import { crc32 } from "@lichtblick/crc";
-=======
-import { crc32 } from "@foxglove/crc";
-import { ModelPrimitive, SceneEntity } from "@foxglove/schemas";
-import * as THREE from "three";
-
 import { toNanoSec } from "@lichtblick/rostime";
->>>>>>> 7973a3e8
 
 import { RenderablePrimitive } from "./RenderablePrimitive";
 import type { IRenderer } from "../../IRenderer";
