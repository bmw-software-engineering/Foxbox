// SPDX-FileCopyrightText: Copyright (C) 2023-2024 Bayerische Motoren Werke Aktiengesellschaft (BMW AG)<lichtblick@bmwgroup.com>
// SPDX-License-Identifier: MPL-2.0

// This Source Code Form is subject to the terms of the Mozilla Public
// License, v2.0. If a copy of the MPL was not distributed with this
// file, You can obtain one at http://mozilla.org/MPL/2.0/

import ArrowDownIcon from "@mui/icons-material/ArrowDropDown";
import ArrowRightIcon from "@mui/icons-material/ArrowRight";
import CheckIcon from "@mui/icons-material/Check";
import EditIcon from "@mui/icons-material/Edit";
import ErrorIcon from "@mui/icons-material/Error";
import { Button, Divider, IconButton, TextField, Tooltip, Typography } from "@mui/material";
import { TFunction } from "i18next";
import * as _ from "lodash-es";
import memoizeWeak from "memoize-weak";
import { ChangeEvent, useCallback, useEffect, useMemo, useRef } from "react";
import { useTranslation } from "react-i18next";
import { useImmer } from "use-immer";

import { filterMap } from "@lichtblick/den/collection";
import {
  Immutable,
  SettingsTreeAction,
  SettingsTreeField,
  SettingsTreeNode,
  SettingsTreeNodeActionItem,
} from "@lichtblick/suite";
import { HighlightedText } from "@lichtblick/suite-base/components/HighlightedText";
import { useStyles } from "@lichtblick/suite-base/components/SettingsTreeEditor/NodeEditor.style";
import Stack from "@lichtblick/suite-base/components/Stack";
import { useAppContext } from "@lichtblick/suite-base/context/AppContext";

import { FieldEditor } from "./FieldEditor";
import { NodeActionsMenu } from "./NodeActionsMenu";
import { VisibilityToggle } from "./VisibilityToggle";
import { icons } from "./icons";
import { prepareSettingsNodes } from "./utils";

type NodeEditorProps = {
  actionHandler: (action: SettingsTreeAction) => void;
  defaultOpen?: boolean;
  filter?: string;
  focusedPath?: readonly string[];
  path: readonly string[];
  settings?: Immutable<SettingsTreeNode>;
};

<<<<<<< HEAD
function ExpansionArrow({ expanded }: { expanded: boolean }): JSX.Element {
=======
const NODE_HEADER_MIN_HEIGHT = 35;

const useStyles = makeStyles()((theme) => ({
  actionButton: {
    padding: theme.spacing(0.5),
  },
  editNameField: {
    font: "inherit",
    gridColumn: "span 2",
    width: "100%",

    ".MuiInputBase-input": {
      fontSize: "0.75rem",
      padding: theme.spacing(0.75, 1),
    },
  },
  focusedNode: {
    animation: `
      ${keyframes`
      from {
        background-color: ${tinycolor(theme.palette.primary.main).setAlpha(0.3).toRgbString()};
      }
      to {
        background-color: transparent;
      }`}
      0.5s ease-in-out
    `,
  },
  fieldPadding: {
    gridColumn: "span 2",
    height: theme.spacing(0.5),
  },
  iconWrapper: {
    position: "absolute",
    display: "flex",
    alignItems: "center",
    justifyContent: "center",
    top: "50%",
    left: 0,
    transform: "translate(-97.5%, -50%)",
  },

  nodeHeader: {
    display: "flex",
    gridColumn: "span 2",
    paddingRight: theme.spacing(0.5),
    minHeight: NODE_HEADER_MIN_HEIGHT,

    "@media (pointer: fine)": {
      ".MuiCheckbox-root": {
        visibility: "visible",
      },

      "[data-node-function=edit-label]": {
        visibility: "hidden",
      },

      "&:hover": {
        backgroundColor: theme.palette.action.hover,

        ".MuiCheckbox-root": {
          visibility: "visible",
        },

        "[data-node-function=edit-label]": {
          visibility: "visible",
        },
      },
    },
  },
  nodeHeaderVisible: {
    "@media (pointer: fine)": {
      ".MuiCheckbox-root": {
        visibility: "hidden",
      },
      "&:hover": {
        ".MuiCheckbox-root": {
          visibility: "visible",
        },
      },
    },
  },

  nodeHeaderToggle: {
    display: "grid",
    alignItems: "center",
    gridTemplateColumns: "auto 1fr auto",
    opacity: 0.6,
    position: "relative",
    userSelect: "none",
    width: "100%",
  },
  nodeHeaderToggleHasProperties: {
    cursor: "pointer",
  },
  nodeHeaderToggleVisible: {
    opacity: 1,
  },
  errorTooltip: {
    whiteSpace: "pre-line",
    maxHeight: "15vh",
    overflowY: "auto",
  },
}));

function ExpansionArrow({ expanded }: { expanded: boolean }): React.JSX.Element {
>>>>>>> 8826dcae
  const { classes } = useStyles();

  const Component = expanded ? ArrowDownIcon : ArrowRightIcon;
  return (
    <div className={classes.iconWrapper}>
      <Component />
    </div>
  );
}

const makeStablePath = memoizeWeak((path: readonly string[], key: string) => [...path, key]);

type SelectVisibilityFilterValue = "all" | "visible" | "invisible";
const SelectVisibilityFilterOptions: (t: TFunction<"settingsEditor">) => {
  label: string;
  value: SelectVisibilityFilterValue;
}[] = (t) => [
  { label: t("listAll"), value: "all" },
  { label: t("listVisible"), value: "visible" },
  { label: t("listInvisible"), value: "invisible" },
];
function showVisibleFilter(child: Immutable<SettingsTreeNode>): boolean {
  // want to show children with undefined visibility
  return child.visible !== false;
}
function showInvisibleFilter(child: Immutable<SettingsTreeNode>): boolean {
  // want to show children with undefined visibility
  return child.visible !== true;
}
const getSelectVisibilityFilterField = (t: TFunction<"settingsEditor">) =>
  ({
    input: "select",
    label: t("filterList"),
    help: t("filterListHelp"),
    options: SelectVisibilityFilterOptions(t),
  }) as const;

type State = {
  editing: boolean;
  focusedPath: undefined | readonly string[];
  open: boolean;
  visibilityFilter: SelectVisibilityFilterValue;
};

function NodeEditorComponent(props: NodeEditorProps): React.JSX.Element {
  const { actionHandler, defaultOpen = true, filter, focusedPath, settings = {} } = props;
  const [state, setState] = useImmer<State>({
    editing: false,
    focusedPath: undefined,
    open: defaultOpen,
    visibilityFilter: "all",
  });
  const { renderSettingsStatusButton } = useAppContext();
  const { t } = useTranslation("settingsEditor");
  const { classes, cx, theme } = useStyles();

  const indent = props.path.length;
  const allowVisibilityToggle = props.settings?.visible != undefined;
  const visible = props.settings?.visible !== false;
  const selectVisibilityFilterEnabled = props.settings?.enableVisibilityFilter === true;

  const selectVisibilityFilter = (action: SettingsTreeAction) => {
    if (action.action === "update" && action.payload.input === "select") {
      setState((draft) => {
        draft.visibilityFilter = action.payload.value as SelectVisibilityFilterValue;
      });
    }
  };

  const toggleVisibility = () => {
    actionHandler({
      action: "update",
      payload: { input: "boolean", path: [...props.path, "visible"], value: !visible },
    });
  };

  const handleNodeAction = (actionId: string) => {
    actionHandler({ action: "perform-node-action", payload: { id: actionId, path: props.path } });
  };

  const isFocused = _.isEqual(focusedPath, props.path);

  useEffect(() => {
    const isOnFocusedPath =
      focusedPath != undefined && _.isEqual(props.path, focusedPath.slice(0, props.path.length));

    if (isOnFocusedPath) {
      setState((draft) => {
        draft.open = true;
      });
    }

    if (isFocused) {
      rootRef.current?.scrollIntoView();
    }
  }, [focusedPath, isFocused, props.path, setState]);

  const { fields, children } = settings;
  const hasChildren = children != undefined && Object.keys(children).length > 0;
  const hasProperties = fields != undefined || hasChildren;

  const rootRef = useRef<HTMLDivElement>(ReactNull);

  const entries = useMemo(() => Object.entries(fields ?? {}), [fields]);

  const renderFieldEditor = useCallback(
    (key: string, field: Immutable<SettingsTreeField>) => (
      <FieldEditor
        key={key}
        field={field}
        path={makeStablePath(props.path, key)}
        actionHandler={actionHandler}
      />
    ),
    [props.path, actionHandler],
  );

  const fieldEditors = useMemo(
    () =>
      entries.filter(([, field]) => field).map(([key, field]) => renderFieldEditor(key, field!)),
    [entries, renderFieldEditor],
  );

  const filterFn = useMemo(() => {
    if (state.visibilityFilter === "visible") {
      return showVisibleFilter;
    }
    if (state.visibilityFilter === "invisible") {
      return showInvisibleFilter;
    }
    return undefined;
  }, [state.visibilityFilter]);

  const preparedNodes = useMemo(() => prepareSettingsNodes(children ?? {}), [children]);

  const filteredNodes = useMemo(() => {
    if (!filterFn) {
      return preparedNodes;
    }
    return filterMap(preparedNodes, ([, child]) => filterFn(child));
  }, [preparedNodes, filterFn]);

  const childNodes = useMemo(() => {
    return filterMap(
      filteredNodes as Immutable<Array<[string, SettingsTreeNode]>>,
      ([key, child]) => (
        <NodeEditor
          actionHandler={actionHandler}
          defaultOpen={child.defaultExpansionState !== "collapsed"}
          filter={filter}
          focusedPath={focusedPath}
          key={key}
          settings={child}
          path={makeStablePath(props.path, key)}
        />
      ),
    );
  }, [filteredNodes, actionHandler, filter, focusedPath, props.path]);

  const IconComponent = settings.icon ? icons[settings.icon] : undefined;

  const onEditLabel = useCallback(
    (event: ChangeEvent<HTMLInputElement>) => {
      if (settings.renamable === true) {
        actionHandler({
          action: "update",
          payload: { path: [...props.path, "label"], input: "string", value: event.target.value },
        });
      }
    },
    [actionHandler, props.path, settings.renamable],
  );

  const toggleEditing = useCallback(() => {
    setState((draft) => {
      draft.editing = !draft.editing;
    });
  }, [setState]);

  const toggleOpen = useCallback(() => {
    setState((draft) => {
      if (!draft.editing) {
        draft.open = !draft.open;
      }
    });
  }, [setState]);

  const onLabelKeyDown = useCallback(
    (event: React.KeyboardEvent) => {
      if (event.key === "Enter" || event.key === "Escape") {
        toggleEditing();
      }
    },
    [toggleEditing],
  );

  const [inlineActions, menuActions] = useMemo(
    () =>
      _.partition(
        settings.actions,
        (action): action is SettingsTreeNodeActionItem =>
          action.type === "action" && action.display === "inline",
      ),
    [settings.actions],
  );

  const statusButton = renderSettingsStatusButton
    ? renderSettingsStatusButton(settings)
    : undefined;

  // Determine the item to render in the icon slot
  // If there's an error we render the error dot, otherwise we render the provided IconComponent
  const iconItem = useMemo(() => {
    if (props.settings?.error) {
      return (
        <Tooltip
          arrow
          title={
            <Typography variant="subtitle2" className={classes.errorTooltip}>
              {props.settings.error}
            </Typography>
          }
        >
          <ErrorIcon
            fontSize="small"
            color="error"
            style={{
              marginRight: theme.spacing(0.5),
            }}
          />
        </Tooltip>
      );
    }

    if (IconComponent) {
      return (
        <IconComponent
          fontSize="small"
          color="inherit"
          style={{
            marginRight: theme.spacing(0.5),
            opacity: 0.8,
          }}
        />
      );
    }

    return <></>;
  }, [IconComponent, classes.errorTooltip, props.settings?.error, theme]);

  return (
    <>
      <div
        className={cx(classes.nodeHeader, {
          [classes.focusedNode]: isFocused,
          [classes.nodeHeaderVisible]: visible,
        })}
        ref={rootRef}
      >
        <div
          className={cx(classes.nodeHeaderToggle, {
            [classes.nodeHeaderToggleHasProperties]: hasProperties,
            [classes.nodeHeaderToggleVisible]: visible,
          })}
          style={{
            marginLeft: theme.spacing(0.75 + 2 * indent),
          }}
          onClick={toggleOpen}
          data-testid={`settings__nodeHeaderToggle__${props.path.join("-")}`}
        >
          {hasProperties && <ExpansionArrow expanded={state.open} />}
          {iconItem}
          {state.editing ? (
            <TextField
              className={classes.editNameField}
              autoFocus
              variant="filled"
              onChange={onEditLabel}
              value={settings.label}
              onBlur={toggleEditing}
              onKeyDown={onLabelKeyDown}
              onFocus={(event) => {
                event.target.select();
              }}
              InputProps={{
                endAdornment: (
                  <IconButton
                    className={classes.actionButton}
                    title="Rename"
                    data-node-function="edit-label"
                    color="primary"
                    onClick={(event) => {
                      event.stopPropagation();
                      toggleEditing();
                    }}
                  >
                    <CheckIcon fontSize="small" />
                  </IconButton>
                ),
              }}
            />
          ) : (
            <Typography
              noWrap={true}
              flex="auto"
              variant="subtitle2"
              fontWeight={indent < 2 ? 600 : 400}
              color={visible ? "text.primary" : "text.disabled"}
            >
              <HighlightedText text={settings.label ?? t("general")} highlight={filter} />
            </Typography>
          )}
        </div>
        <Stack alignItems="center" direction="row">
          {settings.renamable === true && !state.editing && (
            <IconButton
              className={classes.actionButton}
              title="Rename"
              data-node-function="edit-label"
              color="primary"
              onClick={(event) => {
                event.stopPropagation();
                toggleEditing();
              }}
            >
              <EditIcon fontSize="small" />
            </IconButton>
          )}
          {statusButton
            ? statusButton
            : settings.visible != undefined && (
                <VisibilityToggle
                  size="small"
                  checked={visible}
                  onChange={toggleVisibility}
                  style={{ opacity: allowVisibilityToggle ? 1 : 0 }}
                  disabled={!allowVisibilityToggle}
                />
              )}
          {inlineActions.map((action) => {
            const Icon = action.icon ? icons[action.icon] : undefined;
            const handler = () => {
              actionHandler({
                action: "perform-node-action",
                payload: { id: action.id, path: props.path },
              });
            };
            return Icon ? (
              <IconButton
                key={action.id}
                onClick={handler}
                title={action.label}
                className={classes.actionButton}
              >
                <Icon fontSize="small" />
              </IconButton>
            ) : (
              <Button
                key={action.id}
                onClick={handler}
                size="small"
                color="inherit"
                className={classes.actionButton}
              >
                {action.label}
              </Button>
            );
          })}

          {menuActions.length > 0 && (
            <NodeActionsMenu actions={menuActions} onSelectAction={handleNodeAction} />
          )}
        </Stack>
      </div>
      {state.open && fieldEditors.length > 0 && (
        <>
          <div className={classes.fieldPadding} />
          {fieldEditors}
          <div className={classes.fieldPadding} />
        </>
      )}
      {state.open && selectVisibilityFilterEnabled && hasChildren && (
        <>
          <Stack paddingBottom={0.5} style={{ gridColumn: "span 2" }} />
          <FieldEditor
            key="visibilityFilter"
            field={{ ...getSelectVisibilityFilterField(t), value: state.visibilityFilter }}
            path={makeStablePath(props.path, "visibilityFilter")}
            actionHandler={selectVisibilityFilter}
          />
        </>
      )}
      {state.open && childNodes}
      {indent === 1 && <Divider style={{ gridColumn: "span 2" }} />}
    </>
  );
}

export const NodeEditor = React.memo(NodeEditorComponent);<|MERGE_RESOLUTION|>--- conflicted
+++ resolved
@@ -46,116 +46,7 @@
   settings?: Immutable<SettingsTreeNode>;
 };
 
-<<<<<<< HEAD
 function ExpansionArrow({ expanded }: { expanded: boolean }): JSX.Element {
-=======
-const NODE_HEADER_MIN_HEIGHT = 35;
-
-const useStyles = makeStyles()((theme) => ({
-  actionButton: {
-    padding: theme.spacing(0.5),
-  },
-  editNameField: {
-    font: "inherit",
-    gridColumn: "span 2",
-    width: "100%",
-
-    ".MuiInputBase-input": {
-      fontSize: "0.75rem",
-      padding: theme.spacing(0.75, 1),
-    },
-  },
-  focusedNode: {
-    animation: `
-      ${keyframes`
-      from {
-        background-color: ${tinycolor(theme.palette.primary.main).setAlpha(0.3).toRgbString()};
-      }
-      to {
-        background-color: transparent;
-      }`}
-      0.5s ease-in-out
-    `,
-  },
-  fieldPadding: {
-    gridColumn: "span 2",
-    height: theme.spacing(0.5),
-  },
-  iconWrapper: {
-    position: "absolute",
-    display: "flex",
-    alignItems: "center",
-    justifyContent: "center",
-    top: "50%",
-    left: 0,
-    transform: "translate(-97.5%, -50%)",
-  },
-
-  nodeHeader: {
-    display: "flex",
-    gridColumn: "span 2",
-    paddingRight: theme.spacing(0.5),
-    minHeight: NODE_HEADER_MIN_HEIGHT,
-
-    "@media (pointer: fine)": {
-      ".MuiCheckbox-root": {
-        visibility: "visible",
-      },
-
-      "[data-node-function=edit-label]": {
-        visibility: "hidden",
-      },
-
-      "&:hover": {
-        backgroundColor: theme.palette.action.hover,
-
-        ".MuiCheckbox-root": {
-          visibility: "visible",
-        },
-
-        "[data-node-function=edit-label]": {
-          visibility: "visible",
-        },
-      },
-    },
-  },
-  nodeHeaderVisible: {
-    "@media (pointer: fine)": {
-      ".MuiCheckbox-root": {
-        visibility: "hidden",
-      },
-      "&:hover": {
-        ".MuiCheckbox-root": {
-          visibility: "visible",
-        },
-      },
-    },
-  },
-
-  nodeHeaderToggle: {
-    display: "grid",
-    alignItems: "center",
-    gridTemplateColumns: "auto 1fr auto",
-    opacity: 0.6,
-    position: "relative",
-    userSelect: "none",
-    width: "100%",
-  },
-  nodeHeaderToggleHasProperties: {
-    cursor: "pointer",
-  },
-  nodeHeaderToggleVisible: {
-    opacity: 1,
-  },
-  errorTooltip: {
-    whiteSpace: "pre-line",
-    maxHeight: "15vh",
-    overflowY: "auto",
-  },
-}));
-
-function ExpansionArrow({ expanded }: { expanded: boolean }): React.JSX.Element {
->>>>>>> 8826dcae
   const { classes } = useStyles();
 
   const Component = expanded ? ArrowDownIcon : ArrowRightIcon;
