--- conflicted
+++ resolved
@@ -293,13 +293,8 @@
     return sizeEstimate;
   }
 
-<<<<<<< HEAD
-  public getStart(): Time {
-    return this.#start!;
-=======
   public getStart(): Time | undefined {
     return this.#start;
->>>>>>> 68115b01
   }
 }
 
