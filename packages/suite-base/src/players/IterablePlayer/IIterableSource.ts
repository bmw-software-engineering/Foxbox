--- conflicted
+++ resolved
@@ -191,11 +191,7 @@
     args: Immutable<MessageIteratorArgs> & { abort?: AbortSignal },
   ) => IMessageCursor;
 
-<<<<<<< HEAD
-  getStart?: () => Time;
-=======
   getStart?: () => Time | undefined;
->>>>>>> 68115b01
 
   /**
    * Optional method a data source can implement to cleanup resources. The player will call this
